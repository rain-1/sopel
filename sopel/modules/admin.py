--- conflicted
+++ resolved
@@ -304,14 +304,10 @@
 def mode(bot, trigger):
     """Set a user mode on Sopel. Can only be done in privmsg by an admin."""
     mode = trigger.group(3)
-<<<<<<< HEAD
-    bot.write(('MODE', bot.nick, mode))
-=======
     if not mode:
         bot.reply('What mode should I set?')
 
-    bot.write(('MODE', bot.nick + ' ' + mode))
->>>>>>> 880ca01f
+    bot.write(('MODE', bot.nick, mode))
 
 
 def parse_section_option_value(config, trigger):
