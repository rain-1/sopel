--- conflicted
+++ resolved
@@ -161,14 +161,9 @@
     if not history:
         return
 
-<<<<<<< HEAD
     sep = trigger.group('sep')
     old = trigger.group('old').replace('\\%s' % sep, sep)
-    new = trigger.group('new').replace('\\%s' % sep, sep)
-=======
-    old = trigger.group(2).replace(r'\/', '/')
-    new = bold(trigger.group(3)).replace(r'\/', '/')
->>>>>>> c37ad2e3
+    new = bold(trigger.group('new')).replace('\\%s' % sep, sep)
     me = False  # /me command
     flags = trigger.group('flags') or ''
 
