--- conflicted
+++ resolved
@@ -17,10 +17,6 @@
 import imp
 import os
 import re
-<<<<<<< HEAD
-import socket
-=======
->>>>>>> 9cf2dfdf
 import sys
 import threading
 import time
@@ -119,19 +115,6 @@
             self.config.core.nick_blocks = []
         if not self.config.core.nick_blocks:
             self.config.core.host_blocks = []
-<<<<<<< HEAD
-=======
-        # Add nicks blocked under old scheme, if present
-        # Why the fuck is this still here? Remove for 6.0.
-        if self.config.core.other_bots:
-            nicks = self.config.core.get_list('nick_blocks')
-            bots = self.config.core.get_list('other_bots')
-            nicks.extend(bots)
-            self.config.core.nick_blocks = nicks
-            self.config.core.other_bots = False
-            self.config.save()
->>>>>>> 9cf2dfdf
-
         self.setup()
 
     # 5.0 compat, just in case. Remove in 6.0
@@ -182,205 +165,12 @@
             # TODO since this includes coretasks, this should probably be fatal
             stderr("Warning: Couldn't load any modules")
 
-<<<<<<< HEAD
     def register(self, callables, jobs, shutdowns):
         self.shutdown_methods = shutdowns
         for callbl in callables:
             for rule in callbl.rule:
                 self._callables[callbl.priority][rule].append(callbl)
         # TODO jobs
-=======
-    def register(self, variables):
-        """Register all willie callables.
-
-        With the ``__dict__`` attribute from a Willie module, update or add the
-        trigger commands and rules, to allow the function to be triggered, and
-        shutdown methods, to allow the modules to be notified when willie is
-        quitting.
-
-        """
-        for obj in itervalues(variables):
-            if self.is_callable(obj):
-                self.callables.add(obj)
-            if self.is_shutdown(obj):
-                self.shutdown_methods.add(obj)
-
-    def unregister(self, variables):
-        """Unregister all willie callables in variables, and their bindings.
-
-        When unloading a module, this ensures that the unloaded modules will
-        not get called and that the objects can be garbage collected. Objects
-        that have not been registered are ignored.
-
-        Args:
-        variables -- A list of callable objects from a willie module.
-
-        """
-
-        def remove_func(func, commands):
-            """Remove all traces of func from commands."""
-            for func_list in itervalues(commands):
-                if func in func_list:
-                    func_list.remove(func)
-
-        for obj in itervalues(variables):
-            if obj in self.callables:
-                self.callables.remove(obj)
-                for commands in itervalues(self.commands):
-                    remove_func(obj, commands)
-            if obj in self.shutdown_methods:
-                try:
-                    obj(self)
-                except Exception as e:
-                    stderr(
-                        "Error calling shutdown method for module %s:%s" %
-                        (obj.__module__, e)
-                    )
-                self.shutdown_methods.remove(obj)
-
-    def sub(self, pattern):
-        """Replace any of the following special directives in a function's rule expression:
-        $nickname -> the bot's nick
-        $nick     -> the bot's nick followed by : or ,
-        """
-        nick = re.escape(self.nick)
-
-        # These replacements have significant order
-        subs = [('$nickname', r'{0}'.format(nick)),
-                ('$nick', r'{0}[,:]\s+'.format(nick)),
-                ]
-        for directive, subpattern in subs:
-            pattern = pattern.replace(directive, subpattern)
-
-        return pattern
-
-    def bind_commands(self):
-        self.commands = {'high': {}, 'medium': {}, 'low': {}}
-        self.scheduler.clear_jobs()
-
-        def bind(priority, regexp, func):
-            # Function name is no longer used for anything, as far as I know,
-            # but we're going to keep it around anyway.
-            if not hasattr(func, 'name'):
-                func.name = func.__name__
-
-            def trim_docstring(doc):
-                """Clean up a docstring"""
-                if not doc:
-                    return []
-                lines = doc.expandtabs().splitlines()
-                indent = sys.maxsize
-                for line in lines[1:]:
-                    stripped = line.lstrip()
-                    if stripped:
-                        indent = min(indent, len(line) - len(stripped))
-                trimmed = [lines[0].strip()]
-                if indent < sys.maxsize:
-                    for line in lines[1:]:
-                        trimmed.append(line[indent:].rstrip())
-                while trimmed and not trimmed[-1]:
-                    trimmed.pop()
-                while trimmed and not trimmed[0]:
-                    trimmed.pop(0)
-                return trimmed
-            doc = trim_docstring(func.__doc__)
-
-            if hasattr(func, 'commands') and func.commands[0]:
-                example = None
-                if hasattr(func, 'example'):
-                    if isinstance(func.example, basestring):
-                        # Support old modules that add the attribute directly.
-                        example = func.example
-                    else:
-                        # The new format is a list of dicts.
-                        example = func.example[0]["example"]
-                    example = example.replace('$nickname', str(self.nick))
-                    help_prefix = (self.config.core.help_prefix
-                                   or self.config.core.prefix.strip('\\'))
-                    if example[0] != help_prefix:
-                        example = help_prefix + example[len(help_prefix):]
-                if doc or example:
-                    for command in func.commands:
-                        self.doc[command] = (doc, example)
-            self.commands[priority].setdefault(regexp, []).append(func)
-
-        for func in self.callables:
-            if not hasattr(func, 'unblockable'):
-                func.unblockable = False
-
-            if not hasattr(func, 'priority'):
-                func.priority = 'medium'
-
-            if not hasattr(func, 'thread'):
-                func.thread = True
-
-            if not hasattr(func, 'event'):
-                func.event = ['PRIVMSG']
-            else:
-                if type(func.event) is not list:
-                    func.event = [func.event.upper()]
-                else:
-                    func.event = [event.upper() for event in func.event]
-
-            if not hasattr(func, 'rate'):
-                func.rate = 0
-
-            if hasattr(func, 'rule'):
-                rules = func.rule
-                if isinstance(rules, basestring):
-                    rules = [func.rule]
-
-                if isinstance(rules, list):
-                    for rule in rules:
-                        pattern = self.sub(rule)
-                        flags = re.IGNORECASE
-                        if rule.find("\n") != -1:
-                            flags |= re.VERBOSE
-                        regexp = re.compile(pattern, flags)
-                        bind(func.priority, regexp, func)
-
-                elif isinstance(func.rule, tuple):
-                    # 1) e.g. ('$nick', '(.*)')
-                    if len(func.rule) == 2 and isinstance(func.rule[0], str):
-                        prefix, pattern = func.rule
-                        prefix = self.sub(prefix)
-                        regexp = re.compile(prefix + pattern, re.I)
-                        bind(func.priority, regexp, func)
-
-                    # 2) e.g. (['p', 'q'], '(.*)')
-                    elif len(func.rule) == 2 and \
-                            isinstance(func.rule[0], list):
-                        prefix = self.config.core.prefix
-                        commands, pattern = func.rule
-                        for command in commands:
-                            command = r'(%s)\b(?: +(?:%s))?' % (
-                                command, pattern
-                            )
-                            regexp = re.compile(prefix + command, re.I)
-                            bind(func.priority, regexp, func)
-
-                    # 3) e.g. ('$nick', ['p', 'q'], '(.*)')
-                    elif len(func.rule) == 3:
-                        prefix, commands, pattern = func.rule
-                        prefix = self.sub(prefix)
-                        for command in commands:
-                            command = r'(%s) +' % command
-                            regexp = re.compile(
-                                prefix + command + pattern, re.I
-                            )
-                            bind(func.priority, regexp, func)
-
-            if hasattr(func, 'commands'):
-                for command in func.commands:
-                    prefix = self.config.core.prefix
-                    regexp = get_command_regexp(prefix, command)
-                    bind(func.priority, regexp, func)
-
-            if hasattr(func, 'interval'):
-                for interval in func.interval:
-                    job = willie.tools.jobs.Job(interval, func)
-                    self.scheduler.add_job(job)
->>>>>>> 9cf2dfdf
 
     class WillieWrapper(object):
         def __init__(self, willie, trigger):
