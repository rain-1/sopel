--- conflicted
+++ resolved
@@ -447,15 +447,10 @@
         'huh': "I could not figure out what you wanted to do.",
     }
 
-<<<<<<< HEAD
-    masks = bot.config.core.host_blocks
-    nicks = [Identifier(nick) for nick in bot.config.core.nick_blocks]
-=======
-    masks = set(s for s in bot.config.core.get_list('host_blocks') if s != '')
+    masks = set(s for s in bot.config.core.host_blocks if s != '')
     nicks = set(Identifier(nick)
-                for nick in bot.config.core.get_list('nick_blocks')
+                for nick in bot.config.core.nick_blocks
                 if nick != '')
->>>>>>> 938119c1
     text = trigger.group().split()
 
     if len(text) == 3 and text[1] == "list":
