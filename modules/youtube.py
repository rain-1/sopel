--- conflicted
+++ resolved
@@ -108,10 +108,9 @@
 
     #get views
     views_result = re.search('(?:<yt:statistics favoriteCount=\')([0-9]*)(?:\' viewCount=\')([0-9]*)(?:\'/>)', bytes)
-<<<<<<< HEAD
 	try:
 		views = views_result.group(2)
-		vid_info['views'] = str('{:20,d}'.format(int(views))).lstrip(' ')
+		vid_info['views'] = str('{0:20,d}'.format(int(views))).lstrip(' ')
 	except AttributeError as e:
 		jenni.msg(input.devchan,"[DEVMSG]YouTube.py;115:"+str(e))
 		vid_info['views'] = 'N/A'
@@ -119,7 +118,7 @@
     #get favourites (for future use?)
 	try:
 		favs = views_result.group(1)
-		vid_info['favs'] = str('{:20,d}'.format(int(favs))).lstrip(' ')
+		vid_info['favs'] = str('{0:20,d}'.format(int(favs))).lstrip(' ')
 	except AttributeError as e:
 		jenni.msg(input.devchan,"[DEVMSG]YouTube.py;123:"+str(e))
 		vid_info['favs'] = 'N/A'
@@ -128,7 +127,7 @@
     comments_result = re.search('(?:<gd:comments><gd:feedLink)(?:.*)(?:countHint=\')(.*)(?:\'/></gd:comments>)', bytes)
 	try:
 		comments = comments_result.group(1)
-	    vid_info['comments'] = str('{:20,d}'.format(int(comments))).lstrip(' ')
+	    vid_info['comments'] = str('{0:20,d}'.format(int(comments))).lstrip(' ')
 	except AttributeError as e:
 		jenni.msg(input.devchan,"[DEVMSG]YouTube.py;132:"+str(e))
 		vid_info['comments'] = 'N/A'
@@ -137,36 +136,16 @@
     liking_result = re.search('(?:<yt:rating numDislikes=\')(.*)(?:\' numLikes=\')(.*)(?:\'/>)',bytes)
 	try:
 	    likes = liking_result.group(2)
-		vid_info['likes'] = str('{:20,d}'.format(int(likes))).lstrip(' ')
+		vid_info['likes'] = str('{0:20,d}'.format(int(likes))).lstrip(' ')
 	except AttributeError as e:
 		jenni.msg(input.devchan,"[DEVMSG]YouTube.py;141:"+str(e))
 		vid_info['likes'] = 'N/A'
 	try:
 	    dislikes = liking_result.group(1)
-		vid_info['dislikes'] = str('{:20,d}'.format(int(dislikes))).lstrip(' ')
+		vid_info['dislikes'] = str('{0:20,d}'.format(int(dislikes))).lstrip(' ')
 	except AttributeError as e:
 		jenni.msg(input.devchan,"[DEVMSG]YouTube.py;147:"+str(e))
 		vid_info['dislikes'] = 'N/A'
-=======
-    views = views_result.group(2)
-    vid_info['views'] = str('{0:20,d}'.format(int(views))).lstrip(' ')
-
-    #get favourites (for future use?)
-    favs = views_result.group(1)
-    vid_info['favs'] = str('{0:20,d}'.format(int(favs))).lstrip(' ')
-
-    #get comment count
-    comments_result = re.search('(?:<gd:comments><gd:feedLink)(?:.*)(?:countHint=\')(.*)(?:\'/></gd:comments>)', bytes)
-    comments = comments_result.group(1)
-    vid_info['comments'] = str('{0:20,d}'.format(int(comments))).lstrip(' ')
-
-    #get likes & dislikes
-    liking_result = re.search('(?:<yt:rating numDislikes=\')(.*)(?:\' numLikes=\')(.*)(?:\'/>)',bytes)
-    likes = liking_result.group(2)
-    dislikes = liking_result.group(1)
-    vid_info['likes'] = str('{0:20,d}'.format(int(likes))).lstrip(' ')
-    vid_info['dislikes'] = str('{0:20,d}'.format(int(dislikes))).lstrip(' ')
->>>>>>> 280a1dd1
     return vid_info
 
 def ytsearch(jenni, input):
